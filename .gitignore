# Byte-compiled / optimized / DLL files
__pycache__/
*.py[cod]
*$py.class

# C extensions
*.so

# Distribution / packaging
.Python
build/
develop-eggs/
dist/
downloads/
eggs/
.eggs/
lib/
lib64/
parts/
sdist/
var/
wheels/
share/python-wheels/
*.egg-info/
.installed.cfg
*.egg
MANIFEST

# PyInstaller
#  Usually these files are written by a python script from a template
#  before PyInstaller builds the exe, so as to inject date/other infos into it.
*.manifest
*.spec

# Installer logs
pip-log.txt
pip-delete-this-directory.txt

# Unit test / coverage reports
htmlcov/
.tox/
.nox/
.coverage
.coverage.*
.cache
nosetests.xml
coverage.xml
*.cover
*.py,cover
.hypothesis/
.pytest_cache/
cover/

# Translations
*.mo
*.pot

# Django stuff:
*.log
local_settings.py
db.sqlite3
db.sqlite3-journal

# Flask stuff:
instance/
.webassets-cache

# Scrapy stuff:
.scrapy

# Sphinx documentation
docs/_build/

# PyBuilder
.pybuilder/
target/

# Jupyter Notebook
.ipynb_checkpoints

# IPython
profile_default/
ipython_config.py

# pyenv
#   For a library or package, you might want to ignore these files since the code is
#   intended to run in multiple environments; otherwise, check them in:
# .python-version

# pipenv
#   According to pypa/pipenv#598, it is recommended to include Pipfile.lock in version control.
#   However, in case of collaboration, if having platform-specific dependencies or dependencies
#   having no cross-platform support, pipenv may install dependencies that don't work, or not
#   install all needed dependencies.
#Pipfile.lock

# UV
#   Similar to Pipfile.lock, it is generally recommended to include uv.lock in version control.
#   This is especially recommended for binary packages to ensure reproducibility, and is more
#   commonly ignored for libraries.
#uv.lock

# poetry
#   Similar to Pipfile.lock, it is generally recommended to include poetry.lock in version control.
#   This is especially recommended for binary packages to ensure reproducibility, and is more
#   commonly ignored for libraries.
#   https://python-poetry.org/docs/basic-usage/#commit-your-poetrylock-file-to-version-control
#poetry.lock

# pdm
#   Similar to Pipfile.lock, it is generally recommended to include pdm.lock in version control.
#pdm.lock
#   pdm stores project-wide configurations in .pdm.toml, but it is recommended to not include it
#   in version control.
#   https://pdm.fming.dev/latest/usage/project/#working-with-version-control
.pdm.toml
.pdm-python
.pdm-build/

# PEP 582; used by e.g. github.com/David-OConnor/pyflow and github.com/pdm-project/pdm
__pypackages__/

# Celery stuff
celerybeat-schedule
celerybeat.pid

# SageMath parsed files
*.sage.py

# Environments
.env
.venv
env/
venv/
ENV/
env.bak/
venv.bak/

# Spyder project settings
.spyderproject
.spyproject

# Rope project settings
.ropeproject

# mkdocs documentation
/site

# mypy
.mypy_cache/
.dmypy.json
dmypy.json

# Pyre type checker
.pyre/

# pytype static type analyzer
.pytype/

# Cython debug symbols
cython_debug/

# PyCharm
#  JetBrains specific template is maintained in a separate JetBrains.gitignore that can
#  be found at https://github.com/github/gitignore/blob/main/Global/JetBrains.gitignore
#  and can be added to the global gitignore or merged into this file.  For a more nuclear
#  option (not recommended) you can uncomment the following to ignore the entire idea folder.
#.idea/

# Ruff stuff:
.ruff_cache/

# PyPI configuration file
.pypirc

# Mac
.DS_Store

# Project specifics
data/
checkpoints/
<<<<<<< HEAD

=======
visualizations/
>>>>>>> fdc572bb
<|MERGE_RESOLUTION|>--- conflicted
+++ resolved
@@ -178,9 +178,4 @@
 
 # Project specifics
 data/
-checkpoints/
-<<<<<<< HEAD
-
-=======
-visualizations/
->>>>>>> fdc572bb
+checkpoints/